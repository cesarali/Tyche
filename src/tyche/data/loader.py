--- conflicted
+++ resolved
@@ -42,15 +42,21 @@
     """
     Create a tokenizer function
     """
-<<<<<<< HEAD
-    x = x.replace("<unk>", "unk")
-    return [tok.text for tok in spacy_en.tokenizer(x) if tok.text != ' ']
-=======
     if punct:
         return [token.orth_ for token in spacy_en.tokenizer(x) if not token.is_space]
     else:
         return [token.orth_ for token in spacy_en.tokenizer(x) if not token.is_punct | token.is_space]
->>>>>>> adf4e54c
+
+
+def tokenizer_ptb(x, punct=True):
+    """
+    Create a tokenizer function and replaces unk tokens in source textfile
+    """
+    x = x.replace("<unk>", "unk")
+    if punct:
+        return [token.orth_ for token in spacy_en.tokenizer(x) if not token.is_space]
+    else:
+        return [token.orth_ for token in spacy_en.tokenizer(x) if not token.is_punct | token.is_space]
 
 
 class ADataLoader(ABC):
@@ -88,7 +94,7 @@
 
         # Defining fields
         TEXT = data.ReversibleField(init_token='<sos>', eos_token='<eos>', lower=self.lower,
-                                    tokenize=tokenizer,
+                                    tokenize=tokenizer_ptb,
                                     include_lengths=True, fix_length=self._fix_length, batch_first=True)
         train, valid, test = datasets.PennTreebank.splits(TEXT, root=path_to_data)
 
@@ -277,7 +283,7 @@
         train, valid, test = datasets.Yelp2019.splits(server, db_name, text_field=FIELD_TEXT, train=train_col,
                                                       validation=val_col, test=test_col, **self.dataset_kwargs)
         if self._fix_length == -1:
-            TEXT.fix_length = max([train.max_len, valid.max_len, test.max_len])
+            FIELD_TEXT.fix_length = max([train.max_len, valid.max_len, test.max_len])
 
         self._train_iter, self._valid_iter, self._test_iter = BucketIterator.splits(
                 (train, valid, test), batch_sizes=(self.batch_size, self.batch_size, len(test)),
@@ -369,11 +375,11 @@
 
         print("fix length to {}".format(self.fix_length))
 
-        self._train_iter = ADataLoader(sub_train_, batch_size=self.batch_size, shuffle=True,
-                                       collate_fn=self.generate_batch, )
-
-        self._valid_iter = ADataLoader(sub_valid_, batch_size=self.batch_size, shuffle=True,
-                                       collate_fn=self.generate_batch)
+        self._train_iter = DataLoader(sub_train_, batch_size=self.batch_size, shuffle=True,
+                                      collate_fn=self.generate_batch, )
+
+        self._valid_iter = DataLoader(sub_valid_, batch_size=self.batch_size, shuffle=True,
+                                      collate_fn=self.generate_batch)
 
     def _setup_datasets(self, dataset_name, root='./data', ngrams=1, vocab=None, include_unk=True, download=False):
         if download:
@@ -544,11 +550,11 @@
 
         print("fix length to {}".format(self.fix_length))
 
-        self._train_iter = ADataLoader(sub_train_, batch_size=self.batch_size, shuffle=True,
-                                       collate_fn=self.generate_batch, )
-
-        self._valid_iter = ADataLoader(sub_valid_, batch_size=self.batch_size, shuffle=True,
-                                       collate_fn=self.generate_batch)
+        self._train_iter = DataLoader(sub_train_, batch_size=self.batch_size, shuffle=True,
+                                      collate_fn=self.generate_batch, )
+
+        self._valid_iter = DataLoader(sub_valid_, batch_size=self.batch_size, shuffle=True,
+                                      collate_fn=self.generate_batch)
 
     def _setup_datasets(self, dataset_name, root='./data', ngrams=1, vocab=None, include_unk=True, download=False):
         if download:
@@ -701,13 +707,13 @@
         test = text_classification.TextClassificationDataset(vocab, list_test_data, list_test_labels)
 
         print("create data loaders")
-        self._train_iter = ADataLoader(train, batch_size=self.batch_size, shuffle=True,
+        self._train_iter = DataLoader(train, batch_size=self.batch_size, shuffle=True,
                                        collate_fn=self.generate_batch, )
 
-        self._valid_iter = ADataLoader(valid, batch_size=self.batch_size, shuffle=True,
+        self._valid_iter = DataLoader(valid, batch_size=self.batch_size, shuffle=True,
                                        collate_fn=self.generate_batch)
 
-        self._test_iter = ADataLoader(test, batch_size=self.batch_size, shuffle=True,
+        self._test_iter = DataLoader(test, batch_size=self.batch_size, shuffle=True,
                                       collate_fn=self.generate_batch)
 
         self.train_vocab = vocab
